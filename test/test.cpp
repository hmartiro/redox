/*
* Redox - A modern, asynchronous, and wicked fast C++11 client for Redis
*
*    https://github.com/hmartiro/redox
*
* Copyright 2015 - Hayk Martirosyan <hayk.mart@gmail.com>
*
* Licensed under the Apache License, Version 2.0 (the "License");
* you may not use this file except in compliance with the License.
* You may obtain a copy of the License at
*
*    http://www.apache.org/licenses/LICENSE-2.0
*
* Unless required by applicable law or agreed to in writing, software
* distributed under the License is distributed on an "AS IS" BASIS,
* WITHOUT WARRANTIES OR CONDITIONS OF ANY KIND, either express or implied.
* See the License for the specific language governing permissions and
* limitations under the License.
*/

#include <iostream>
#include <thread>
#include <condition_variable>

#include "redox.hpp"
#include "gtest/gtest.h"

namespace {

using namespace std;
using redox::Redox;
using redox::Command;

// ------------------------------------------
// The fixture for testing class Redox.
// ------------------------------------------
class RedoxTest : public ::testing::Test {

protected:
  Redox rdx;

  RedoxTest() {}

  void connect() {

    // Connect to the server
    rdx.connect("localhost", 6379);

    // Clear all keys used by the tests here
    rdx.command({"DEL", "redox_test:a"});
  }

  virtual ~RedoxTest() {}

  // CV and counter to wait for async commands to complete
  atomic_int cmd_count = {0};
  condition_variable cmd_waiter;
  mutex cmd_waiter_lock;

  // To make the callback code nicer
  template <class ReplyT> using Callback = std::function<void(Command<ReplyT> &)>;

  /**
  * Helper function that returns a command callback to print out the
  * command/reply and to test the reply against the provided value.
  */
  template <class ReplyT> Callback<ReplyT> check(const ReplyT &value) {
    cmd_count++;
    return [this, value](Command<ReplyT> &c) {
      EXPECT_TRUE(c.ok());
      if (c.ok())
        EXPECT_EQ(value, c.reply());
      cmd_count--;
      cmd_waiter.notify_all();
    };
  }

  /**
  * Wrapper for the callback that also prints out the command.
  */
  template <class ReplyT> Callback<ReplyT> print(Callback<ReplyT> callback) {
    return [callback](Command<ReplyT> &c) {
      if (c.ok())
        cout << "[ASYNC] " << c.cmd() << ": " << c.reply() << endl;
      callback(c);
    };
  }

  /**
  * Combination of print and check for simplicity.
  */
  template <class ReplyT> Callback<ReplyT> print_and_check(const ReplyT &value) {
    return print<ReplyT>(check<ReplyT>(value));
  }

  /**
  * Check the error
  */
  template <class ReplyT> Callback<ReplyT> print_and_check_error(const ReplyT &value) {
    cmd_count++;
    return [this, value](Command<ReplyT> &c) {
      EXPECT_FALSE(c.ok());
      EXPECT_FALSE(c.lastError().empty());
      //      EXPECT_EQ(value, c.reply());
      cout << c.cmd() << ": " << c.lastError() << endl;
      cmd_count--;
      cmd_waiter.notify_all();
    };
  }

  /**
  * Wait until all async commands that used check() as a callback
  * complete.
  */
  void wait_for_replies() {
    unique_lock<mutex> ul(cmd_waiter_lock);
    cmd_waiter.wait(ul, [this] { return (cmd_count == 0); });
    rdx.disconnect();
  }

  template <class ReplyT> void check_sync(Command<ReplyT> &c, const ReplyT &value) {
    ASSERT_TRUE(c.ok());
    EXPECT_EQ(c.reply(), value);
    c.free();
  }

  template <class ReplyT> void print_and_check_sync(Command<ReplyT> &c, const ReplyT &value) {
    ASSERT_TRUE(c.ok());
    EXPECT_EQ(c.reply(), value);
    cout << "[SYNC] " << c.cmd() << ": " << c.reply() << endl;
    c.free();
  }

  /**
  * Check the error
  */
  template <class ReplyT> void print_and_check_error_sync(Command<ReplyT> &c, const ReplyT &value) {
    EXPECT_FALSE(c.ok());
    EXPECT_FALSE(c.lastError().empty());
    //      EXPECT_EQ(value, c.reply());
    cout << c.cmd() << ": " << c.lastError() << endl;
  }
};

// -------------------------------------------
// Core unit tests - asynchronous
// -------------------------------------------

TEST_F(RedoxTest, TestConnection) { EXPECT_TRUE(rdx.connect("localhost", 6379)); }

TEST_F(RedoxTest, TestConnectionFailure) { EXPECT_FALSE(rdx.connect("localhost", 6380)); }

TEST_F(RedoxTest, GetSet) {
  connect();
  rdx.command<string>({"SET", "redox_test:a", "apple"}, print_and_check<string>("OK"));
  rdx.command<string>({"GET", "redox_test:a"}, print_and_check<string>("apple"));
  wait_for_replies();
}

TEST_F(RedoxTest, Delete) {
  connect();
  rdx.command<string>({"SET", "redox_test:a", "apple"}, print_and_check<string>("OK"));
  rdx.command<int>({"DEL", "redox_test:a"}, print_and_check(1));
  rdx.command<nullptr_t>({"GET", "redox_test:a"}, check(nullptr));
  wait_for_replies();
}

TEST_F(RedoxTest, Incr) {
  connect();
  int count = 100;
  for (int i = 0; i < count; i++) {
    rdx.command<int>({"INCR", "redox_test:a"}, check(i + 1));
  }
  rdx.command<string>({"GET", "redox_test:a"}, print_and_check(to_string(count)));
  wait_for_replies();
}

TEST_F(RedoxTest, Delayed) {
  connect();
  rdx.commandDelayed<int>({"INCR", "redox_test:a"}, check(1), 0.1);
  this_thread::sleep_for(chrono::milliseconds(150));
  rdx.command<string>({"GET", "redox_test:a"}, print_and_check(to_string(1)));
  wait_for_replies();
}

TEST_F(RedoxTest, Loop) {
  connect();
  int count = 0;
  int target_count = 20;
  double dt = 0.005;
  Command<int> &cmd = rdx.commandLoop<int>(
      {"INCR", "redox_test:a"}, [this, &count](Command<int> &c) { check(++count)(c); }, dt);

  double wait_time = dt * (target_count - 0.5);
  this_thread::sleep_for(std::chrono::duration<double>(wait_time));
  cmd.free();

  rdx.command<string>({"GET", "redox_test:a"}, print_and_check(to_string(target_count)));
  wait_for_replies();
}

TEST_F(RedoxTest, GetSetError) {
  connect();
  rdx.command<string>({"SET", "redox_test:a", "apple"}, print_and_check<string>("OK"));
  rdx.command<int>({"GET", "redox_test:a"}, print_and_check_error<int>(3));
  wait_for_replies();
}

// -------------------------------------------
// Core unit tests - synchronous
// -------------------------------------------

TEST_F(RedoxTest, GetSetSync) {
  connect();
  print_and_check_sync<string>(rdx.commandSync<string>({"SET", "redox_test:a", "apple"}), "OK");
  print_and_check_sync<string>(rdx.commandSync<string>({"GET", "redox_test:a"}), "apple");
  rdx.disconnect();
}

TEST_F(RedoxTest, DeleteSync) {
  connect();
  print_and_check_sync<string>(rdx.commandSync<string>({"SET", "redox_test:a", "apple"}), "OK");
  print_and_check_sync(rdx.commandSync<int>({"DEL", "redox_test:a"}), 1);
  check_sync(rdx.commandSync<nullptr_t>({"GET", "redox_test:a"}), nullptr);
  rdx.disconnect();
}

TEST_F(RedoxTest, IncrSync) {
  connect();
  int count = 100;
  for (int i = 0; i < count; i++) {
    check_sync(rdx.commandSync<int>({"INCR", "redox_test:a"}), i + 1);
  }
  print_and_check_sync(rdx.commandSync<string>({"GET", "redox_test:a"}), to_string(count));
  rdx.disconnect();
}

TEST_F(RedoxTest, GetSetSyncError) {
  connect();
  print_and_check_sync<string>(rdx.commandSync<string>({"SET", "redox_test:a", "apple"}), "OK");
  print_and_check_error_sync<int>(rdx.commandSync<int>({"GET", "redox_test:a"}), 3);
  rdx.disconnect();
}

<<<<<<< HEAD
TEST_F(RedoxTest, TestMultithreadedCRUD)
{
    connect();

    int createCount(0);
//    int updateCount(0);
    int deleteCount(0);

    int createExcCount(0);
//    int updateExcCount(0);
    int deleteExcCount(0);

    std::mutex startMutex;
    bool start = false;
    std::condition_variable startCv;

    const int count = 10000;

    std::thread createThread([&]()
    {
        {
            std::unique_lock<std::mutex> lock(startMutex);
            startCv.wait(lock, [&]() { return start; });
        }

        for (int i = 0; i < count; ++i)
        {
            try
            {
                rdx.commandSync<string>({"SET", "redox_test:mt", "create"});
            }
            catch (...)
            {
                createExcCount++;
            }

            createCount++;
        }
    });
//    std::thread updateThread([&]()
//    {
//        {
//            std::unique_lock<std::mutex> lock(startMutex);
//            startCv.wait(lock, [&]() { return start; });
//        }

//        for (int i = 0; i < count; ++i)
//        {
//            try
//            {
//                rdx.commandSync<string>({"SET", "redox_test:mt", "update"});
//            }
//            catch (...)
//            {
//                updateExcCount++;
//            }

//            updateCount++;
//        }
//    });
    std::thread deleteThread([&]()
    {
        {
            std::unique_lock<std::mutex> lock(startMutex);
            startCv.wait(lock, [&]() { return start; });
        }

        for (int i = 0; i < count; ++i)
        {
            try
            {
                rdx.commandSync<int>({"DEL", "redox_test:mt"});
            }
            catch (...)
            {
                deleteExcCount++;
            }
            deleteCount++;
        }
    });

    // Start threads
    {
        std::lock_guard<std::mutex> lock(startMutex);
        start = true;
    }
    startCv.notify_all();

    // Wait for threads to finish
    createThread.join();
//    updateThread.join();
    deleteThread.join();

    EXPECT_EQ(count, createCount);
//    EXPECT_EQ(count, updateCount);
    EXPECT_EQ(count, deleteCount);
//    std::cout << "Exception counts: " << createExcCount << " " << updateExcCount << " " << deleteExcCount << std::endl;
    std::cout << "Exception counts: " << createExcCount << " " << deleteExcCount << std::endl;
=======
TEST_F(RedoxTest, MultithreadedCRUD) {
  connect();
  int create_count(0);
  int delete_count(0);
  int createExcCount(0);
  int deleteExcCount(0);

  std::mutex startMutex;
  bool start = false;
  std::condition_variable start_cv;
  const int count = 10000;

  std::thread create_thread([&]() {
    {
      std::unique_lock<std::mutex> lock(startMutex);
      start_cv.wait(lock, [&]() { return start; });
    }
    for (int i = 0; i < count; ++i) {
      try {
        rdx.commandSync<string>({"SET", "redox_test:mt", "create"});
      }
      catch (...) {
        createExcCount++;
      }
      create_count++;
    }
  });

  std::thread delete_thread([&]() {
    {
      std::unique_lock<std::mutex> lock(startMutex);
      start_cv.wait(lock, [&]() { return start; });
    }
    for (int i = 0; i < count; ++i) {
      try {
        rdx.commandSync<int>({"DEL", "redox_test:mt"});
      }
      catch (...) {
        deleteExcCount++;
      }
      delete_count++;
    }
  });

  // Start threads
  {
    std::lock_guard<std::mutex> lock(startMutex);
    start = true;
  }
  start_cv.notify_all();

  // Wait for threads to finish
  create_thread.join();
  delete_thread.join();
  EXPECT_EQ(count, create_count);
  EXPECT_EQ(count, delete_count);
>>>>>>> 350c0377
}

// -------------------------------------------
// End tests
// -------------------------------------------

} // namespace

int main(int argc, char **argv) {
  ::testing::InitGoogleTest(&argc, argv);
  return RUN_ALL_TESTS();
}<|MERGE_RESOLUTION|>--- conflicted
+++ resolved
@@ -242,106 +242,6 @@
   rdx.disconnect();
 }
 
-<<<<<<< HEAD
-TEST_F(RedoxTest, TestMultithreadedCRUD)
-{
-    connect();
-
-    int createCount(0);
-//    int updateCount(0);
-    int deleteCount(0);
-
-    int createExcCount(0);
-//    int updateExcCount(0);
-    int deleteExcCount(0);
-
-    std::mutex startMutex;
-    bool start = false;
-    std::condition_variable startCv;
-
-    const int count = 10000;
-
-    std::thread createThread([&]()
-    {
-        {
-            std::unique_lock<std::mutex> lock(startMutex);
-            startCv.wait(lock, [&]() { return start; });
-        }
-
-        for (int i = 0; i < count; ++i)
-        {
-            try
-            {
-                rdx.commandSync<string>({"SET", "redox_test:mt", "create"});
-            }
-            catch (...)
-            {
-                createExcCount++;
-            }
-
-            createCount++;
-        }
-    });
-//    std::thread updateThread([&]()
-//    {
-//        {
-//            std::unique_lock<std::mutex> lock(startMutex);
-//            startCv.wait(lock, [&]() { return start; });
-//        }
-
-//        for (int i = 0; i < count; ++i)
-//        {
-//            try
-//            {
-//                rdx.commandSync<string>({"SET", "redox_test:mt", "update"});
-//            }
-//            catch (...)
-//            {
-//                updateExcCount++;
-//            }
-
-//            updateCount++;
-//        }
-//    });
-    std::thread deleteThread([&]()
-    {
-        {
-            std::unique_lock<std::mutex> lock(startMutex);
-            startCv.wait(lock, [&]() { return start; });
-        }
-
-        for (int i = 0; i < count; ++i)
-        {
-            try
-            {
-                rdx.commandSync<int>({"DEL", "redox_test:mt"});
-            }
-            catch (...)
-            {
-                deleteExcCount++;
-            }
-            deleteCount++;
-        }
-    });
-
-    // Start threads
-    {
-        std::lock_guard<std::mutex> lock(startMutex);
-        start = true;
-    }
-    startCv.notify_all();
-
-    // Wait for threads to finish
-    createThread.join();
-//    updateThread.join();
-    deleteThread.join();
-
-    EXPECT_EQ(count, createCount);
-//    EXPECT_EQ(count, updateCount);
-    EXPECT_EQ(count, deleteCount);
-//    std::cout << "Exception counts: " << createExcCount << " " << updateExcCount << " " << deleteExcCount << std::endl;
-    std::cout << "Exception counts: " << createExcCount << " " << deleteExcCount << std::endl;
-=======
 TEST_F(RedoxTest, MultithreadedCRUD) {
   connect();
   int create_count(0);
@@ -398,7 +298,6 @@
   delete_thread.join();
   EXPECT_EQ(count, create_count);
   EXPECT_EQ(count, delete_count);
->>>>>>> 350c0377
 }
 
 // -------------------------------------------
